--- conflicted
+++ resolved
@@ -58,11 +58,8 @@
   Configurable<float> ConfNsigmaTPCParticle{"ConfNsigmaTPCParticle", 3.0, "TPC Sigma for particle momentum < Confmom"};
   Configurable<float> ConfNsigmaCombinedParticle{"ConfNsigmaCombinedParticle", 3.0, "TPC and TOF Sigma (combined) for particle momentum > Confmom"};
 
-<<<<<<< HEAD
   Filter collisionFilter = (nabs(aod::FDcollisions::posZ) < ConfZVertexCut);
-=======
-  Filter collisionFilter = (nabs(aod::collision::posZ) < ConfZVertexCut);
->>>>>>> a022f8ed
+  
   using FilteredFDCollisions = soa::Filtered<o2::aod::FDCollisions>;
   using FilteredFDCollision = FilteredFDCollisions::iterator;
 
